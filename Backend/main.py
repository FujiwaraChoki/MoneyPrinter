--- conflicted
+++ resolved
@@ -21,11 +21,8 @@
 
 # Set environment variables
 SESSION_ID = os.getenv("TIKTOK_SESSION_ID")
-<<<<<<< HEAD
 TIKTOK_MS_CODE = os.getenv("TIKTOK_MS_CODE")
-=======
 openai_api_key = os.getenv('OPENAI_API_KEY')
->>>>>>> a75bb9fa
 change_settings({"IMAGEMAGICK_BINARY": os.getenv("IMAGEMAGICK_BINARY")})
 
 # Initialize Flask
@@ -96,45 +93,6 @@
             print(colored("[!] No voice was selected. Defaulting to \"en_us_001\"", "yellow"))
             voice = "en_us_001"
 
-<<<<<<< HEAD
-=======
-        # Generate a script
-        script = generate_script(data["videoSubject"], paragraph_number, ai_model, voice)  # Pass the AI model to the script generation
-
-        # Generate search terms
-        search_terms = get_search_terms(
-            data["videoSubject"], AMOUNT_OF_STOCK_VIDEOS, script, ai_model
-        )
-
-        # Search for a video of the given search term
-        video_urls = []
-
-        # Defines how many results it should query and search through
-        it = 15
-
-        # Defines the minimum duration of each clip
-        min_dur = 10
-
-        # Loop through all search terms,
-        # and search for a video of the given search term
-        for search_term in search_terms:
-            if not GENERATING:
-                return jsonify(
-                    {
-                        "status": "error",
-                        "message": "Video generation was cancelled.",
-                        "data": [],
-                    }
-                )
-            found_urls = search_for_stock_videos(
-                search_term, os.getenv("PEXELS_API_KEY"), it, min_dur
-            )
-            # Check for duplicates
-            for url in found_urls:
-                if url not in video_urls:
-                    video_urls.append(url)
-
->>>>>>> a75bb9fa
         # Define video_paths
         video_paths = []
 
@@ -142,17 +100,23 @@
             hashtags = generate_hashtags(data["videoSubject"], 5)
             video_paths.extend(asyncio.run(save_tiktok_videos(hashtags=hashtags, video_count=10)))
         else:
+            # Generate a script
+            script = generate_script(data["videoSubject"], paragraph_number, ai_model, voice)  # Pass the AI model to the script generation
+
             # Generate search terms
             search_terms = get_search_terms(
-                data["videoSubject"], AMOUNT_OF_STOCK_VIDEOS, script
+                data["videoSubject"], AMOUNT_OF_STOCK_VIDEOS, script, ai_model
             )
 
             # Search for a video of the given search term
             video_urls = []
-            # defines how many results it should query and search through
+
+            # Defines how many results it should query and search through
             it = 15
-            # defines the minimum duration of each clip
+
+            # Defines the minimum duration of each clip
             min_dur = 10
+
             # Loop through all search terms,
             # and search for a video of the given search term
             for search_term in search_terms:
@@ -164,15 +128,14 @@
                             "data": [],
                         }
                     )
-                found_url = search_for_stock_videos(
+                found_urls = search_for_stock_videos(
                     search_term, os.getenv("PEXELS_API_KEY"), it, min_dur
                 )
-                #check for duplicates
-                for url in found_url:
+                # Check for duplicates
+                for url in found_urls:
                     if url not in video_urls:
                         video_urls.append(url)
-                        break
-
+            
             # Let user know
             print(colored(f"[+] Downloading {len(video_urls)} videos...", "blue"))
 
